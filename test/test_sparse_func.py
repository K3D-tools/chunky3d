import unittest

import numpy as np

from chunky3d import Sparse
from chunky3d.sparse_func import (
    contour,
    dilate,
    label,
    mul_scalar,
    thinning,
    to_indices_value,
    unique,
<<<<<<< HEAD
    where,
    _have_itk,
    _have_itk_thickness,
=======
>>>>>>> 1357ecd9
    _have_nx,
    _have_sitk,
    _have_vtk,
)
import chunky3d.sparse_func as sf


@unittest.skipUnless(_have_vtk, "this test needs VTK")
class TestContour(unittest.TestCase):
    def test_contour(self):
        shape = (100, 100, 100)
        sp = Sparse(shape=shape)
        step = 0

        step += 1
        sp[50, 50, 50] = 100
        c = contour(sp, 100)
        self.assertEqual(c.GetNumberOfCells(), 0)
        self.assertEqual(c.GetNumberOfPoints(), 0)

        step += 1
        sp[50, 50, 50] = 101
        c = contour(sp, 100)
        self.assertEqual(c.GetNumberOfPoints(), 6)
        self.assertEqual(c.GetNumberOfCells(), 8)


class TestFunctions(unittest.TestCase):
    def test_to_indices_value(self):
        sp = Sparse(shape=(100, 100, 100))
        sp[1, 2, 3] = 4
        sp[50, 60, 70] = 80
        result = to_indices_value(sp)
        result.sort(axis=0)
        np.testing.assert_array_equal(
            result,
            [[1, 2, 3, 4], [50, 60, 70, 80]],
            verbose=True,
        )

    def test_sum(self):
        sp = Sparse(shape=(10, 10, 10))
        sp[0, 2, 1] = 2
        sp[4, 3, 5] = 4
        self.assertEqual(sf.sum(sp), 6)

    def test_max(self):
        sp = Sparse(shape=(10, 10, 10))
        sp[0, 2, 1] = 2
        sp[4, 3, 5] = 4
        self.assertEqual(sf.max(sp), 4)
        sp[4, 4, 3] = np.nan
        self.assertTrue(np.isnan(sf.max(sp)))
        self.assertEqual(sf.nanmax(sp), 4)

    def test_min(self):
        sp = Sparse(shape=(10, 10, 10))
        sp[0, 2, 1] = 2
        sp[4, 3, 5] = 4
        self.assertEqual(sf.min(sp), 0)
        sp[0, 2, 2] = -2
        sp[4, 3, 3] = -4
        self.assertEqual(sf.min(sp), -4)
        sp[4, 4, 3] = np.nan
        self.assertTrue(np.isnan(sf.min(sp)))
        self.assertEqual(sf.nanmin(sp), -4)

    def test_unique(self):
        sp = Sparse(shape=(10, 10, 10))
        sp[0, 2, 1] = 2
        sp[4, 3, 5] = 4
        self.assertSetEqual(unique(sp), {0, 2, 4})

<<<<<<< HEAD
    def test_where_with_values(self):
        sp = Sparse(shape=(10, 10, 10), chunks=4)
        sp[0, 2, 1] = 1
        sp[5, 5, 5] = 2
        sp[7, 1, 9] = 3
        result = where(sp, lambda x: x > 1)
        expected = np.array([5, 7]), np.array([1, 5]), np.array([5, 9])
        np.testing.assert_array_equal(np.sort(result, axis=1), expected)

    def test_where_empty(self):
        sp = Sparse(shape=(10, 10, 10), chunks=4)
        result = where(sp, lambda x: x > 1)
        np.testing.assert_array_equal(result, np.empty((3, 0), dtype=np.intp))
=======
    def test_mul_scalar(self):
        sp = Sparse(shape=(4, 4, 4), chunks=2)
        sp[0, 0, 0] = 1
        sp[3, 3, 3] = 2

        mul_scalar(sp, 3)

        self.assertEqual(sp[0, 0, 0], 3)
        self.assertEqual(sp[3, 3, 3], 6)
        self.assertEqual(sp[1, 1, 1], 0)

    def test_any_no_func(self):
        sp = Sparse(shape=(4, 4, 4), chunks=2)
        sp[0, 0, 0] = 0
        
        with self.subTest("empty"):
            result_empty = sf.any(sp)
            self.assertFalse(result_empty)

        with self.subTest("not empty"):
            sp[3, 3, 3] = 2
            result_not_empty = sf.any(sp)
            self.assertTrue(result_not_empty)

    def test_any_with_func(self):
        sp = Sparse(shape=(4, 4, 4), chunks=2)
        sp[0, 0, 0] = 1
        sp[3, 3, 3] = 2
        
        with self.subTest("empty"):
            result_empty = sf.any(sp, lambda x: x > 2)
            self.assertFalse(result_empty)

        with self.subTest("not empty"):
            result_not_empty = sf.any(sp, lambda x: x > 1)
            self.assertTrue(result_not_empty)

>>>>>>> 1357ecd9

    @unittest.skipUnless(
        _have_sitk and _have_nx, "this test needs SimpleITK and NetworkX"
    )
    def test_label(self):
        s = Sparse((30, 30, 30), dtype=np.uint32)
        s[2:5, 2:5, 2:5] = 1
        s[7:9, 7:9, 7:9] = 1
        s[15:18, 15:18, 15:18] = 1
        s[25:28, 25:28, 25:28] = 1
        label(s)
        self.assertSetEqual(unique(s), set(range(5)))

    @unittest.skipUnless(_have_sitk, "this test needs SimpleITK")
    def test_dilate(self):
        s = Sparse((15, 15, 15), dtype=np.uint8)
        s[3, 3, 3] = 1
        dilate(s, [1])  # also: dilate(s, 1) and dilate(s, (1, 1, 1))
        expected = np.array(
            [
                # as you see, corners are still empty, because this is
                # itk::BinaryBallStructuringElement (a ball kernel)
                [[0, 1, 0], [1, 1, 1], [0, 1, 0]],
                [[1, 1, 1], [1, 1, 1], [1, 1, 1]],
                [[0, 1, 0], [1, 1, 1], [0, 1, 0]],
            ],
            dtype=np.uint8,
        )
        np.testing.assert_array_equal(s[2:5, 2:5, 2:5], expected)
        self.assertEqual(sf.sum(s), 3 ** 3 - 8)

    def test_thinning(self):
        s = Sparse((5, 5, 5), dtype=np.uint8)
        s[...] = 1
        s[2, 2] = 0
        expected_slice = np.array(
            [
                [0, 0, 1, 0, 0],
                [0, 1, 0, 1, 0],
                [0, 1, 0, 0, 1],
                [0, 0, 1, 1, 0],
                [0, 0, 0, 0, 0],
            ],
            dtype=np.uint8,
        )
        ss = {1: s, 2: s.copy()}
        for mp in (1, 2):
            with self.subTest(multiprocesses=mp):
                ss = s.copy()
                thinning(ss, (0, 0, 0), multiprocesses=mp)
                np.testing.assert_array_equal(ss[..., 2], expected_slice)


if __name__ == "__main__":
    unittest.main()<|MERGE_RESOLUTION|>--- conflicted
+++ resolved
@@ -11,12 +11,9 @@
     thinning,
     to_indices_value,
     unique,
-<<<<<<< HEAD
     where,
     _have_itk,
     _have_itk_thickness,
-=======
->>>>>>> 1357ecd9
     _have_nx,
     _have_sitk,
     _have_vtk,
@@ -90,7 +87,6 @@
         sp[4, 3, 5] = 4
         self.assertSetEqual(unique(sp), {0, 2, 4})
 
-<<<<<<< HEAD
     def test_where_with_values(self):
         sp = Sparse(shape=(10, 10, 10), chunks=4)
         sp[0, 2, 1] = 1
@@ -104,7 +100,7 @@
         sp = Sparse(shape=(10, 10, 10), chunks=4)
         result = where(sp, lambda x: x > 1)
         np.testing.assert_array_equal(result, np.empty((3, 0), dtype=np.intp))
-=======
+
     def test_mul_scalar(self):
         sp = Sparse(shape=(4, 4, 4), chunks=2)
         sp[0, 0, 0] = 1
@@ -142,7 +138,6 @@
             result_not_empty = sf.any(sp, lambda x: x > 1)
             self.assertTrue(result_not_empty)
 
->>>>>>> 1357ecd9
 
     @unittest.skipUnless(
         _have_sitk and _have_nx, "this test needs SimpleITK and NetworkX"
